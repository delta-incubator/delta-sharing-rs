--- conflicted
+++ resolved
@@ -30,80 +30,4 @@
 url = { version = "2.5.2", features = [
     "serde",
     "std",
-<<<<<<< HEAD
-], default-features = false }
-
-[package]
-name = "delta-sharing-legacy"
-version = "0.1.3"
-authors = ["Shingo OKAWA <shingo.okawa.g.h.c@gmail.com>"]
-edition = "2021"
-rust-version = "1.81"
-
-[dependencies]
-async-trait = { workspace = true }
-chrono = { workspace = true }
-clap = { workspace = true }
-futures = { workspace = true }
-hyper = { workspace = true }
-serde = { workspace = true }
-serde_json = { workspace = true }
-tower = { workspace = true }
-tracing = { workspace = true }
-url = { workspace = true }
-
-argon2 = "0.5.0"
-anyhow = { version = "1.0.69", features = ["backtrace"] }
-async-session = "3.0.0"
-axum = "0.7.5"
-axum-extra = { version = "0.9.2", features = ["json-lines"] }
-deltalake = { version = "0.22", features = ["s3", "azure", "gcs"] }
-futures-util = "0.3.28"
-tokio = { version = "1.25.0", features = ["full", "rt-multi-thread"] }
-config = "0.14.0"
-colored = "2.0.0"
-cookie = "0.18"
-getset = "0.1.2"
-glob = "0.3.1"
-git-version = "0.3.5"
-jsonwebtoken = "9.3"
-md5 = "0.7.0"
-object_store = { version = "0.11.1", features = ["aws", "azure", "gcp"] }
-once_cell = "1.17.1"
-rand = "0.8.5"
-rusoto_core = "0.48.0"
-rusoto_credential = "0.48.0"
-rusoto_s3 = "0.48.0"
-serde_yaml = "0.9.17"
-shellexpand = "3.1.0"
-sqlx = { version = "0.7", features = [
-    "postgres",
-    "chrono",
-    "uuid",
-    "json",
-    "runtime-tokio-rustls",
-    "migrate",
-] }
-strum = { version = "0.26", features = ["derive"] }
-strum_macros = "0.26"
-tame-gcs = { version = "0.12.0", features = ["signing"] }
-time = { version = "0.3.36", features = ["local-offset"] }
-tracing-log = "0.2"
-tracing-subscriber = { version = "0.3.16", features = ["env-filter", "json"] }
-tower-http = { version = "0.5", features = ["cors"] }
-utoipa = { version = "4", features = ["axum_extras"] }
-utoipa-swagger-ui = { version = "6", features = ["axum"] }
-uuid = { version = "1.3.0", features = ["v4", "serde"] }
-validator = { version = "0.16.0", features = ["derive"] }
-
-[dev-dependencies]
-async-std = { version = "1.12.0", features = ["attributes"] }
-dotenv = "0.15.0"
-futures = "0.3.26"
-serial_test = "3"
-testutils = { path = "testutils" }
-testcontainers = "0.23"
-testcontainers-modules = { version = "0.11", features = ["postgres"] }
-=======
-], default-features = false }
->>>>>>> 59ef0b11
+], default-features = false }