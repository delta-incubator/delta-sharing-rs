--- conflicted
+++ resolved
@@ -47,11 +47,7 @@
     Extension(state): Extension<SharedState>,
     Path(params): Path<SharesGetParams>,
 ) -> Result<Response, Error> {
-<<<<<<< HEAD
-    let Ok(share_name) = ShareName::new(params.share) else {
-=======
     let Ok(share) = ShareName::try_new(params.share) else {
->>>>>>> 9596e0b4
         tracing::error!("requested share data is malformed");
         return Err(Error::ValidationFailed);
     };
@@ -99,36 +95,12 @@
     Extension(state): Extension<SharedState>,
     Query(query): Query<SharesListQuery>,
 ) -> Result<Response, Error> {
-<<<<<<< HEAD
     let pagination = Pagination::new(query.max_results, query.page_token);
     let shares = state.state_store.list_shares(&pagination).await?;
 
     let res = SharesListResponse {
         items: shares.items().to_vec(),
         next_page_token: shares.next_page_token().map(ToOwned::to_owned),
-=======
-    let limit = if let Some(limit) = &query.max_results {
-        let Ok(limit) = usize::try_from(*limit) else {
-            tracing::error!("requested limit is malformed");
-            return Err(Error::ValidationFailed);
-        };
-        limit
-    } else {
-        DEFAULT_PAGE_RESULTS
-    };
-    let after = if let Some(name) = &query.page_token {
-        ShareName::try_new(name).ok()
-    } else {
-        None
-    };
-    let Ok(shares) =
-        ShareService::query(Some(&((limit + 1) as i64)), after.as_ref(), &state.pg_pool).await
-    else {
-        tracing::error!(
-            "request is not handled correctly due to a server error while selecting shares"
-        );
-        return Err(anyhow!("error occured while selecting share(s)").into());
->>>>>>> 9596e0b4
     };
     tracing::info!("shares were successfully returned");
     Ok((StatusCode::OK, Json(res)).into_response())
