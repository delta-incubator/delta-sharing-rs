--- conflicted
+++ resolved
@@ -1,12 +1,5 @@
-<<<<<<< HEAD
-use axum::extract::Extension;
-use axum::extract::Json;
-use axum::extract::Path;
-use axum::extract::Query;
-=======
 use anyhow::anyhow;
 use axum::extract::{Extension, Json, Path, Query};
->>>>>>> 9596e0b4
 use axum::http::StatusCode;
 use axum::response::{IntoResponse, Response};
 use utoipa::{IntoParams, ToSchema};
@@ -68,7 +61,6 @@
         tracing::error!("requested share data is malformed");
         return Err(Error::ValidationFailed);
     };
-<<<<<<< HEAD
 
     let pagination = Pagination::new(query.max_results, query.page_token);
     let tables = state
@@ -87,44 +79,6 @@
             })
             .collect::<Vec<_>>(),
         next_page_token: tables.next_page_token().map(|s| s.to_string()),
-=======
-    let Ok(share) = ShareEntity::load(&share, &state.pg_pool).await else {
-        tracing::error!(
-            "request is not handled correctly due to a server error while selecting share"
-        );
-        return Err(anyhow!("error occured while selecting share").into());
-    };
-    let Some(share) = share else {
-        tracing::error!("requested share does not exist");
-        return Err(Error::NotFound);
-    };
-    let limit = if let Some(limit) = &query.max_results {
-        let Ok(limit) = usize::try_from(*limit) else {
-            tracing::error!("requested limit is malformed");
-            return Err(Error::ValidationFailed);
-        };
-        limit
-    } else {
-        DEFAULT_PAGE_RESULTS
-    };
-    let after = if let Some(name) = &query.page_token {
-        TableName::try_new(name).ok()
-    } else {
-        None
-    };
-    let Ok(tables) = TableService::query_by_share_name(
-        share.name(),
-        Some(&((limit + 1) as i64)),
-        after.as_ref(),
-        &state.pg_pool,
-    )
-    .await
-    else {
-        tracing::error!(
-            "request is not handled correctly due to a server error while selecting tables"
-        );
-        return Err(anyhow!("error occured while selecting tables(s)").into());
->>>>>>> 9596e0b4
     };
     tracing::info!("tables were successfully returned");
     Ok((StatusCode::OK, Json(res)).into_response())
